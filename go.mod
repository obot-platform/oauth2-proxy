--- conflicted
+++ resolved
@@ -41,11 +41,7 @@
 	golang.org/x/sync v0.10.0
 	google.golang.org/api v0.219.0
 	gopkg.in/natefinch/lumberjack.v2 v2.2.1
-<<<<<<< HEAD
-	k8s.io/apimachinery v0.29.0
-=======
 	k8s.io/apimachinery v0.32.1
->>>>>>> b72a9f41
 )
 
 require (
